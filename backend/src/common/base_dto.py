# Copyright 2025 Google LLC
#
# Licensed under the Apache License, Version 2.0 (the "License");
# you may not use this file except in compliance with the License.
# You may obtain a copy of the License at
#
#     http://www.apache.org/licenses/LICENSE-2.0
#
# Unless required by applicable law or agreed to in writing, software
# distributed under the License is distributed on an "AS IS" BASIS,
# WITHOUT WARRANTIES OR CONDITIONS OF ANY KIND, either express or implied.
# See the License for the specific language governing permissions and
# limitations under the License.

from enum import Enum

from pydantic import BaseModel, ConfigDict
from pydantic.alias_generators import to_camel


class MimeTypeEnum(str, Enum):
    """MIME type for the media."""

    IMAGE_JPEG = "image/jpeg"
    IMAGE_PNG = "image/png"
    VIDEO_MP4 = "video/mp4"


class GenerationModelEnum(str, Enum):
    """Enum representing the available Imagen generation models."""

    # Image-Specific Models
    IMAGEN_4_ULTRA = "imagen-4.0-ultra-generate-preview-06-06"
    IMAGEN_3_001 = "imagen-3.0-generate-001"
    IMAGEN_3_FAST = "imagen-3.0-fast-generate-001"
    IMAGEN_3_002 = "imagen-3.0-generate-002"
    IMAGEGEN_006 = "imagegeneration@006"
    IMAGEGEN_005 = "imagegeneration@005"
    IMAGEGEN_002 = "imagegeneration@002"
<<<<<<< HEAD
    GEMINI_25_FLASH_IMAGE_PREVIEW = "gemini-2.5-flash-image-preview"
=======
    VTO = "virtual-try-on-preview-08-04"
>>>>>>> 40784f2a

    # Video-Specific Models
    VEO_3_FAST = "veo-3.0-fast-generate-preview"
    VEO_3_QUALITY = "veo-3.0-generate-preview"
    VEO_2_FAST = "veo-2.0-generate-001"
    VEO_2_QUALITY = "veo-2.0-fast-generate-001"


class AspectRatioEnum(str, Enum):
    """Enum representing the supported aspect ratios."""

    # Common Ratios
    RATIO_9_16 = "9:16"
    RATIO_16_9 = "16:9"

    # Image-Specific Ratios
    RATIO_1_1 = "1:1"
    RATIO_3_4 = "3:4"
    RATIO_4_3 = "4:3"


class StyleEnum(str, Enum):
    """Enum representing the supported image styles."""

    MODERN = "Modern"
    REALISTIC = "Realistic"
    VINTAGE = "Vintage"
    MONOCHROME = "Monochrome"
    FANTASY = "Fantasy"
    SKETCH = "Sketch"
    PHOTOREALISTIC = "Photorealistic"
    CINEMATIC = "Cinematic"


class ColorAndToneEnum(str, Enum):
    """Enum for color and tone styles."""

    BLACK_AND_WHITE = "Black & White"
    GOLDEN = "Golden"
    MONOCHROMATIC = "Monochromatic"
    MUTED = "Muted"
    PASTEL = "Pastel"
    TONED = "Toned"
    VIBRANT = "Vibrant"
    WARM = "Warm"
    COOL = "Cool"
    MONOCHROME = "Monochrome"


class LightingEnum(str, Enum):
    """Enum for lighting styles."""

    BACKLIGHTING = "Backlighting"
    DRAMATIC_LIGHT = "Dramatic Light"
    GOLDEN_HOUR = "Golden Hour"
    EXPOSURE = "Exposure"
    LOW_LIGHTING = "Low Lighting"
    MULTIEXPOSURE = "Multiexposure"
    STUDIO_LIGHT = "Studio Light"
    CINEMATIC = "Cinematic"
    STUDIO = "Studio"
    NATURAL = "Natural"
    DRAMATIC = "Dramatic"
    AMBIENT = "Ambient"


class CompositionEnum(str, Enum):
    """Enum for image composition styles."""

    CLOSEUP = "Closeup"
    KNOLLING = "Knolling"
    LANDSCAPE_PHOTOGRAPHY = "Landscape photography"
    THROUGH_WINDOW = "Photographed through window"
    SHALLOW_DEPTH_OF_FIELD = "Shallow depth of field"
    SHOT_FROM_ABOVE = "Shot from above"
    SHOT_FROM_BELOW = "Shot from below"
    SURFACE_DETAIL = "Surface detail"
    WIDE_ANGLE = "Wide angle"


class BaseDto(BaseModel):
    model_config = ConfigDict(
        alias_generator=to_camel,
        extra="forbid",
        populate_by_name=True,
        from_attributes=True,
    )<|MERGE_RESOLUTION|>--- conflicted
+++ resolved
@@ -37,11 +37,8 @@
     IMAGEGEN_006 = "imagegeneration@006"
     IMAGEGEN_005 = "imagegeneration@005"
     IMAGEGEN_002 = "imagegeneration@002"
-<<<<<<< HEAD
     GEMINI_25_FLASH_IMAGE_PREVIEW = "gemini-2.5-flash-image-preview"
-=======
     VTO = "virtual-try-on-preview-08-04"
->>>>>>> 40784f2a
 
     # Video-Specific Models
     VEO_3_FAST = "veo-3.0-fast-generate-preview"
