--- conflicted
+++ resolved
@@ -283,16 +283,10 @@
 
     const hasSourceAssets = this.startImageAssetId || this.endImageAssetId;
     const hasSourceMediaItems = this.sourceMediaItems.some(i => !!i);
-<<<<<<< HEAD
-    const isVeo3Fast = ['veo-3.0-fast-generate-preview'].includes(
-      this.searchRequest.generationModel,
-    );
-=======
     const isVeo3 = [
       'veo-3.0-fast-generate-preview',
       'veo-3.0-generate-preview',
     ].includes(this.searchRequest.generationModel);
->>>>>>> 02f58317
 
     if ((hasSourceAssets || hasSourceMediaItems) && isVeo3) {
       const veo2Model = this.generationModels.find(
