# Copyright 2025 Google LLC
#
# Licensed under the Apache License, Version 2.0 (the "License");
# you may not use this file except in compliance with the License.
# You may obtain a copy of the License at
#
#     http://www.apache.org/licenses/LICENSE-2.0
#
# Unless required by applicable law or agreed to in writing, software
# distributed under the License is distributed on an "AS IS" BASIS,
# WITHOUT WARRANTIES OR CONDITIONS OF ANY KIND, either express or implied.
# See the License for the specific language governing permissions and
# limitations under the License.


import logging
import sys
from concurrent.futures import ProcessPoolExecutor
from contextlib import asynccontextmanager
from os import getenv

from fastapi import FastAPI, Request, status
from fastapi.middleware.cors import CORSMiddleware
<<<<<<< HEAD
import uvicorn

from src.auth import firebase_client_service
from src.images.imagen_controller import router as imagen_router
=======
from fastapi.responses import JSONResponse
from google.cloud.logging import Client as LoggerClient
from google.cloud.logging.handlers import CloudLoggingHandler
>>>>>>> 891e8e07
from src.audios.audio_controller import router as audio_router
from src.auth import firebase_client_service
from src.galleries.gallery_controller import router as gallery_router
from src.generation_options.generation_options_controller import (
    router as generation_options_router,
)
from src.images.imagen_controller import router as imagen_router
from src.media_templates.media_templates_controller import (
    router as media_template_router,
)
from src.multimodal.gemini_controller import router as gemini_router
from src.users.user_controller import router as user_router
from src.videos.veo_controller import router as video_router

# Get the logger instance that Uvicorn is using
<<<<<<< HEAD
logging.basicConfig(
    level=logging.DEBUG,
    stream=sys.stderr,
    format="%(asctime)s - %(name)s - %(levelname)s - %(message)s",
    encoding="utf-8",
)
=======
# Check the environment to provide readable logs locally
# and structured JSON logs in production.
# Attach the Google Cloud Logging handler.
# This handler automatically formats logs as JSON and sends them to Cloud Logging.
root_logger = logging.getLogger()
root_logger.setLevel(logging.INFO)  # Set the minimum level for all handlers

# Clear any existing handlers to prevent duplicate logs
if root_logger.handlers:
    for handler in root_logger.handlers:
        root_logger.removeHandler(handler)

if getenv("ENVIRONMENT") == "production":
    # In PRODUCTION, attach the Google Cloud Logging handler.
    # This sends logs as structured JSON to Google Cloud.
    client = LoggerClient()
    handler = CloudLoggingHandler(client, name="creative-studio-main")
    root_logger.addHandler(handler)
else:
    # In DEVELOPMENT, use a simple stream handler for readable console output.
    handler = logging.StreamHandler(sys.stderr)
    formatter = logging.Formatter(
        "%(asctime)s - %(name)s - %(levelname)s - %(message)s"
    )
    handler.setFormatter(formatter)
    root_logger.addHandler(handler)

# Get a logger instance for use in this file. It will inherit the root setup.
>>>>>>> 891e8e07
logger = logging.getLogger(__name__)


def configure_cors(app):
    """Configures CORS middleware based on the environment."""
    environment = getenv("ENVIRONMENT")
    allowed_origins = []

    if environment == "production":
        frontend_url = getenv("FRONTEND_URL")
        if not frontend_url:
            raise ValueError(
                "FRONTEND_URL environment variable not set in production"
            )
        allowed_origins.append(frontend_url)
    elif environment in ["development", "local"]:
        allowed_origins.append("*")  # Allow all origins in development
    else:
        raise ValueError(
            f"Invalid ENVIRONMENT: {environment}. Must be 'production', 'development' or 'local'"
        )

    app.add_middleware(
        CORSMiddleware,
        allow_origins=allowed_origins,
        allow_credentials=True,
        allow_methods=["*"],
        allow_headers=["*"],
    )


@asynccontextmanager
async def lifespan(app: FastAPI):
    # Code here runs on startup
    logger.info("Application startup initializing")

    # Startup logic
    logger.info(
        f"""Firebase App Name (if initialized): {
          firebase_client_service.firebase_admin.get_app().name
          if firebase_client_service.firebase_admin._apps
          else 'Not Initialized'
        }"""
    )

    logger.info("Creating ProcessPoolExecutor...")
    # Create the pool and attach it to the app's state
    app.state.process_pool = ProcessPoolExecutor(max_workers=4)

    yield

    # Code here runs on shutdown
    logger.info("Application shutdown terminating")

    logger.info("Closing ProcessPoolExecutor...")
    app.state.process_pool.shutdown(wait=True)
    # Your shutdown logic here, e.g., closing database connections


app = FastAPI(
    lifespan=lifespan,
    title="Creative Studio API",
    description="""GenMedia Creative Studio is an app that highlights the capabilities
    of Google Cloud Vertex AI generative AI creative APIs, including Imagen, Veo, Lyria, Chirp and more! 🚀""",
)


@app.exception_handler(Exception)
async def generic_exception_handler(request: Request, exc: Exception):
    """
    This is the global 'catch-all' exception handler.
    It catches any exception that is not specifically handled by other exception handlers.
    """
    # Log the full error for debugging purposes
    logger.error(
        f"Unhandled exception for request {request.method} {request.url}: {exc}",
        exc_info=True,
    )

    # Return a standardized 500 Internal Server Error response
    return JSONResponse(
        status_code=status.HTTP_500_INTERNAL_SERVER_ERROR,
        content={"detail": "An internal server error occurred."},
    )


@app.get("/", tags=["Health Check"])
async def root():
    return "You are calling Creative Studio Backend"


@app.get("/api/version", tags=["Health Check"])
def version():
    return "v0.0.1"


configure_cors(app)

app.include_router(imagen_router)
app.include_router(audio_router)
app.include_router(video_router)
app.include_router(gallery_router)
app.include_router(gemini_router)
app.include_router(user_router)
app.include_router(generation_options_router)
app.include_router(media_template_router)

if __name__ == "__main__":
    uvicorn.run(app, host="127.0.0.1", port=8089)<|MERGE_RESOLUTION|>--- conflicted
+++ resolved
@@ -21,16 +21,9 @@
 
 from fastapi import FastAPI, Request, status
 from fastapi.middleware.cors import CORSMiddleware
-<<<<<<< HEAD
-import uvicorn
-
-from src.auth import firebase_client_service
-from src.images.imagen_controller import router as imagen_router
-=======
 from fastapi.responses import JSONResponse
 from google.cloud.logging import Client as LoggerClient
 from google.cloud.logging.handlers import CloudLoggingHandler
->>>>>>> 891e8e07
 from src.audios.audio_controller import router as audio_router
 from src.auth import firebase_client_service
 from src.galleries.gallery_controller import router as gallery_router
@@ -46,14 +39,6 @@
 from src.videos.veo_controller import router as video_router
 
 # Get the logger instance that Uvicorn is using
-<<<<<<< HEAD
-logging.basicConfig(
-    level=logging.DEBUG,
-    stream=sys.stderr,
-    format="%(asctime)s - %(name)s - %(levelname)s - %(message)s",
-    encoding="utf-8",
-)
-=======
 # Check the environment to provide readable logs locally
 # and structured JSON logs in production.
 # Attach the Google Cloud Logging handler.
@@ -82,7 +67,6 @@
     root_logger.addHandler(handler)
 
 # Get a logger instance for use in this file. It will inherit the root setup.
->>>>>>> 891e8e07
 logger = logging.getLogger(__name__)
 
 
@@ -98,11 +82,11 @@
                 "FRONTEND_URL environment variable not set in production"
             )
         allowed_origins.append(frontend_url)
-    elif environment in ["development", "local"]:
+    elif environment == "development":
         allowed_origins.append("*")  # Allow all origins in development
     else:
         raise ValueError(
-            f"Invalid ENVIRONMENT: {environment}. Must be 'production', 'development' or 'local'"
+            f"Invalid ENVIRONMENT: {environment}. Must be 'production' or 'development'"
         )
 
     app.add_middleware(
@@ -188,7 +172,4 @@
 app.include_router(gemini_router)
 app.include_router(user_router)
 app.include_router(generation_options_router)
-app.include_router(media_template_router)
-
-if __name__ == "__main__":
-    uvicorn.run(app, host="127.0.0.1", port=8089)+app.include_router(media_template_router)